--- conflicted
+++ resolved
@@ -640,10 +640,7 @@
     def solve(self,
               parameter_mapping: Dict[cas.MX, float] = None,
               max_iter: int = 1000,
-<<<<<<< HEAD
-=======
               max_runtime: float = 1e20,
->>>>>>> 020fee1c
               callback: Callable = None,
               verbose: bool = True,
               jit: bool = False,  # TODO document, add unit tests for jit
