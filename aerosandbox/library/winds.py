import aerosandbox.numpy as np
import datetime
from aerosandbox.modeling.interpolation import InterpolatedModel
from pathlib import Path
import os


def wind_speed_conus_summer_99(altitude, latitude):
    """
    Returns the 99th-percentile wind speed magnitude over the continental United States (CONUS) in July-Aug. Aggregate of data from 1972 to 2019.
    Fits at C:\Projects\GitHub\Wind_Analysis
    :param altitude: altitude [m]
    :param latitude: latitude [deg]
    :return: 99th-percentile wind speed over the continental United States in the summertime. [m/s]
    """
    l = (latitude - 37.5) / 11.5
    a = (altitude - 24200) / 24200

    agc = -0.5363486000267786
    agh = 1.9569754777072828
    ags = 0.1458701999734713
    aqc = -1.4645014948089652
    c0 = -0.5169694086686631
    c12 = 0.0849519807021402
    c21 = -0.0252010113059998
    c4a = 0.0225856848053377
    c4c = 1.0281877353734501
    cg = 0.8050736230004489
    cgc = 0.2786691793571486
    cqa = 0.1866078047914259
    cql = 0.0165126852561671
    cqla = -0.1361667658248024
    lgc = 0.6943655538727291
    lgh = 2.0777449841036777
    lgs = 0.9805766577269118
    lqc = 4.0356834595743214

    s = c0 + cql * (l - lqc) ** 2 + cqa * (a - aqc) ** 2 + cqla * a * l + cg * np.exp(
        -(np.fabs(l - lgc) ** lgh / (2 * lgs ** 2) + np.fabs(a - agc) ** agh / (
                2 * ags ** 2) + cgc * a * l)) + c4a * (
                a - c4c) ** 4 + c12 * l * a ** 2 + c21 * l ** 2 * a

    speed = s * 56 + 7
    return speed


### Prep data for global wind speed function
# Import data
root = Path(os.path.abspath(__file__)).parent
altitudes_world = np.load(root / "datasets" / "winds_and_tropopause_global" / "altitudes.npy")
latitudes_world = np.load(root / "datasets" / "winds_and_tropopause_global" / "latitudes.npy")
day_of_year_world_boundaries = np.linspace(0, 365, 13)
day_of_year_world = (day_of_year_world_boundaries[1:] + day_of_year_world_boundaries[:-1]) / 2
winds_95_world = np.load(root / "datasets" / "winds_and_tropopause_global" / "winds_95_vs_altitude_latitude_day.npy")

# Trim the poles
latitudes_world = latitudes_world[1:-1]
winds_95_world = winds_95_world[:, 1:-1, :]

# Flip data appropriately
altitudes_world = np.flip(altitudes_world)
latitudes_world = np.flip(latitudes_world)
### NOTE: winds_95_world has *already* been flipped appropriately

<<<<<<< HEAD
=======
# # Extend altitude range down to the ground # TODO review and redo properly
# altitudes_world_to_extend = [-1000, 0, 5000]
# altitudes_world = np.hstack((
#     altitudes_world_to_extend,
#     altitudes_world
# ))
# winds_95_world = np.concatenate(
#     (
#         np.tile(
#             winds_95_world[0, :, :],
#             (3, 1, 1)
#         ),
#         winds_95_world
#     ),
#     axis=0
# )

>>>>>>> 020fee1c
# Downsample
latitudes_world = latitudes_world[::5]
winds_95_world = winds_95_world[:, ::5, :]

# Extend boundaries so that cubic spline interpolates around day_of_year appropriately.
extend_bounds = 3
day_of_year_world = np.hstack((
    day_of_year_world[-extend_bounds:] - 365,
    day_of_year_world,
    day_of_year_world[:extend_bounds] + 365
))
winds_95_world = np.dstack((
    winds_95_world[:, :, -extend_bounds:],
    winds_95_world,
    winds_95_world[:, :, :extend_bounds]
))

# Make the model
winds_95_world_model = InterpolatedModel(
    x_data_coordinates={
        "altitude"   : altitudes_world,
        "latitude"   : latitudes_world,
        "day of year": day_of_year_world,
    },
    y_data_structured=winds_95_world,
)


def wind_speed_world_95(
        altitude,
        latitude,
        day_of_year
):
    """
    Gives the 95th-percentile wind speed as a function of altitude, latitude, and day of year.
    Args:
        altitude: Altitude, in meters
        latitude: Latitude, in degrees north
        day_of_year: Day of year (Julian day), in range 0 to 365

    Returns: The 95th-percentile wind speed, in meters per second.

    """

    return winds_95_world_model({
        "altitude"   : altitude,
        "latitude"   : latitude,
        "day of year": day_of_year
    })


### Prep data for tropopause altitude function
# Import data
latitudes_trop = np.linspace(-80, 80, 50)
day_of_year_trop_boundaries = np.linspace(0, 365, 13)
day_of_year_trop = (day_of_year_trop_boundaries[1:] + day_of_year_trop_boundaries[:-1]) / 2
tropopause_altitude_km = np.genfromtxt(
    root / "datasets" / "winds_and_tropopause_global" / "strat-height-monthly.csv",
    delimiter=","
)

# Extend boundaries
extend_bounds = 3
day_of_year_trop = np.hstack((
    day_of_year_trop[-extend_bounds:] - 365,
    day_of_year_trop,
    day_of_year_trop[:extend_bounds] + 365
))
tropopause_altitude_km = np.hstack((
    tropopause_altitude_km[:, -extend_bounds:],
    tropopause_altitude_km,
    tropopause_altitude_km[:, :extend_bounds]
))

# Make the model
tropopause_altitude_model = InterpolatedModel(
    x_data_coordinates={
        "latitude"   : latitudes_trop,
        "day of year": day_of_year_trop
    },
    y_data_structured=tropopause_altitude_km * 1e3
)


def tropopause_altitude(
        latitude,
        day_of_year
):
    """
    Gives the altitude of the tropopause (as determined by the altitude where lapse rate >= 2 C/km) as a function of
    latitude and day of year.

    Args:
        altitude: Altitude, in meters
        day_of_year: Day of year (Julian day), in range 0 to 365

    Returns: The tropopause altitude, in meters.

    """
    return tropopause_altitude_model({
        "latitude"   : latitude,
        "day of year": day_of_year
    })


if __name__ == '__main__':
<<<<<<< HEAD
    # from time import time
    #
    # start = time()
    # print(wind_speed_world_95(20000, 0, 0))
    # print(wind_speed_world_95(20000, 0, 365))
    # print(f"Runtime: {time() - start} sec")
=======
>>>>>>> 020fee1c

    from aerosandbox.tools.pretty_plots import plt, sns, mpl, show_plot


    def plot_winds_at_altitude(altitude=18000):
        fig, ax = plt.subplots()

        day_of_years = np.linspace(0, 365, 150)
        latitudes = np.linspace(-80, 80, 120)
        Day_of_years, Latitudes = np.meshgrid(day_of_years, latitudes)

        winds = wind_speed_world_95(
            altitude=altitude * np.ones_like(Latitudes.flatten()),
            latitude=Latitudes.flatten(),
            day_of_year=Day_of_years.flatten(),
        ).reshape(Latitudes.shape)

        args = [
            day_of_years,
            latitudes,
            winds
        ]

        levels = np.arange(0, 80.1, 5)
        CS = plt.contour(*args, levels=levels, linewidths=0.5, colors="k", alpha=0.7)
        CF = plt.contourf(*args, levels=levels, cmap='viridis_r', alpha=0.7, extend="max")
        cbar = plt.colorbar(label="Wind Speed [m/s]", extendrect=True)
        ax.clabel(CS, inline=1, fontsize=9, fmt="%.0f m/s")

        plt.xticks(
            np.linspace(0, 365, 13)[:-1],
            (
                "Jan. 1",
                "Feb. 1",
                "Mar. 1",
                "Apr. 1",
                "May 1",
                "June 1",
                "July 1",
                "Aug. 1",
                "Sep. 1",
                "Oct. 1",
                "Nov. 1",
                "Dec. 1"
            ),
            rotation=40
        )

        lat_label_vals = np.arange(-80, 80.1, 20)
        lat_labels = []
        for lat in lat_label_vals:
            if lat >= 0:
                lat_labels.append(f"{lat:.0f}N")
            else:
                lat_labels.append(f"{-lat:.0f}S")
        plt.yticks(
            lat_label_vals,
            lat_labels
        )

        show_plot(
            f"95th-Percentile Wind Speeds at {altitude / 1e3:.0f} km Altitude",
            xlabel="Day of Year",
            ylabel="Latitude",
        )


    def plot_winds_at_day(day_of_year=0):
        fig, ax = plt.subplots()

        altitudes = np.linspace(0, 30000, 150)
        latitudes = np.linspace(-80, 80, 120)
        Altitudes, Latitudes = np.meshgrid(altitudes, latitudes)

        winds = wind_speed_world_95(
            altitude=Altitudes.flatten(),
            latitude=Latitudes.flatten(),
            day_of_year=day_of_year * np.ones_like(Altitudes.flatten()),
        ).reshape(Altitudes.shape)

        args = [
            altitudes / 1e3,
            latitudes,
            winds
        ]

        levels = np.arange(0, 80.1, 5)
        CS = plt.contour(*args, levels=levels, linewidths=0.5, colors="k", alpha=0.7)
        CF = plt.contourf(*args, levels=levels, cmap='viridis_r', alpha=0.7, extend="max")
        cbar = plt.colorbar(label="Wind Speed [m/s]", extendrect=True)
        ax.clabel(CS, inline=1, fontsize=9, fmt="%.0f m/s")

        lat_label_vals = np.arange(-80, 80.1, 20)
        lat_labels = []
        for lat in lat_label_vals:
            if lat >= 0:
                lat_labels.append(f"{lat:.0f}N")
            else:
                lat_labels.append(f"{-lat:.0f}S")
        plt.yticks(
            lat_label_vals,
            lat_labels
        )

        show_plot(
            f"95th-Percentile Wind Speeds at Day {day_of_year:.0f}",
            xlabel="Altitude [km]",
            ylabel="Latitude",
        )

<<<<<<< HEAD
=======

>>>>>>> 020fee1c
    def plot_tropopause_altitude():
        fig, ax = plt.subplots()

        day_of_years = np.linspace(0, 365, 250)
        latitudes = np.linspace(-80, 80, 200)
        Day_of_years, Latitudes = np.meshgrid(day_of_years, latitudes)

        trop_alt = tropopause_altitude(
            Latitudes.flatten(),
            Day_of_years.flatten()
        ).reshape(Latitudes.shape)

        args = [
            day_of_years,
            latitudes,
            trop_alt / 1e3
        ]

        levels = np.arange(10, 20.1, 1)
        CS = plt.contour(*args, levels=levels, linewidths=0.5, colors="k", alpha=0.7)
        CF = plt.contourf(*args, levels=levels, cmap='viridis_r', alpha=0.7, extend="both")
        cbar = plt.colorbar(label="Tropopause Altitude [km]", extendrect=True)
        ax.clabel(CS, inline=1, fontsize=9, fmt="%.0f km")

        plt.xticks(
            np.linspace(0, 365, 13)[:-1],
            (
                "Jan. 1",
                "Feb. 1",
                "Mar. 1",
                "Apr. 1",
                "May 1",
                "June 1",
                "July 1",
                "Aug. 1",
                "Sep. 1",
                "Oct. 1",
                "Nov. 1",
                "Dec. 1"
            ),
            rotation=40
        )

        lat_label_vals = np.arange(-80, 80.1, 20)
        lat_labels = []
        for lat in lat_label_vals:
            if lat >= 0:
                lat_labels.append(f"{lat:.0f}N")
            else:
                lat_labels.append(f"{-lat:.0f}S")
        plt.yticks(
            lat_label_vals,
            lat_labels
        )

        show_plot(
            f"Tropopause Altitude by Season and Latitude",
            xlabel="Day of Year",
            ylabel="Latitude",
        )


<<<<<<< HEAD
    plot_winds_at_altitude(altitude=18000)
    plot_winds_at_day(day_of_year=0)
    plot_tropopause_altitude()
=======
    def plot_winds_at_tropopause_altitude():
        fig, ax = plt.subplots()

        day_of_years = np.linspace(0, 365, 150)
        latitudes = np.linspace(-80, 80, 120)
        Day_of_years, Latitudes = np.meshgrid(day_of_years, latitudes)

        winds = wind_speed_world_95(
            altitude=tropopause_altitude(Latitudes.flatten(), Day_of_years.flatten()),
            latitude=Latitudes.flatten(),
            day_of_year=Day_of_years.flatten(),
        ).reshape(Latitudes.shape)

        args = [
            day_of_years,
            latitudes,
            winds
        ]

        levels = np.arange(0, 80.1, 5)
        CS = plt.contour(*args, levels=levels, linewidths=0.5, colors="k", alpha=0.7)
        CF = plt.contourf(*args, levels=levels, cmap='viridis_r', alpha=0.7, extend="max")
        cbar = plt.colorbar(label="Wind Speed [m/s]", extendrect=True)
        ax.clabel(CS, inline=1, fontsize=9, fmt="%.0f m/s")

        plt.xticks(
            np.linspace(0, 365, 13)[:-1],
            (
                "Jan. 1",
                "Feb. 1",
                "Mar. 1",
                "Apr. 1",
                "May 1",
                "June 1",
                "July 1",
                "Aug. 1",
                "Sep. 1",
                "Oct. 1",
                "Nov. 1",
                "Dec. 1"
            ),
            rotation=40
        )

        lat_label_vals = np.arange(-80, 80.1, 20)
        lat_labels = []
        for lat in lat_label_vals:
            if lat >= 0:
                lat_labels.append(f"{lat:.0f}N")
            else:
                lat_labels.append(f"{-lat:.0f}S")
        plt.yticks(
            lat_label_vals,
            lat_labels
        )

        show_plot(
            f"95th-Percentile Wind Speeds at Tropopause Altitude",
            xlabel="Day of Year",
            ylabel="Latitude",
        )


    # plot_winds_at_altitude(altitude=18000)
    # plot_winds_at_day(day_of_year=0)
    # plot_tropopause_altitude()
    plot_winds_at_tropopause_altitude()
>>>>>>> 020fee1c
<|MERGE_RESOLUTION|>--- conflicted
+++ resolved
@@ -62,8 +62,6 @@
 latitudes_world = np.flip(latitudes_world)
 ### NOTE: winds_95_world has *already* been flipped appropriately
 
-<<<<<<< HEAD
-=======
 # # Extend altitude range down to the ground # TODO review and redo properly
 # altitudes_world_to_extend = [-1000, 0, 5000]
 # altitudes_world = np.hstack((
@@ -81,7 +79,6 @@
 #     axis=0
 # )
 
->>>>>>> 020fee1c
 # Downsample
 latitudes_world = latitudes_world[::5]
 winds_95_world = winds_95_world[:, ::5, :]
@@ -188,15 +185,6 @@
 
 
 if __name__ == '__main__':
-<<<<<<< HEAD
-    # from time import time
-    #
-    # start = time()
-    # print(wind_speed_world_95(20000, 0, 0))
-    # print(wind_speed_world_95(20000, 0, 365))
-    # print(f"Runtime: {time() - start} sec")
-=======
->>>>>>> 020fee1c
 
     from aerosandbox.tools.pretty_plots import plt, sns, mpl, show_plot
 
@@ -307,10 +295,7 @@
             ylabel="Latitude",
         )
 
-<<<<<<< HEAD
-=======
-
->>>>>>> 020fee1c
+
     def plot_tropopause_altitude():
         fig, ax = plt.subplots()
 
@@ -373,11 +358,6 @@
         )
 
 
-<<<<<<< HEAD
-    plot_winds_at_altitude(altitude=18000)
-    plot_winds_at_day(day_of_year=0)
-    plot_tropopause_altitude()
-=======
     def plot_winds_at_tropopause_altitude():
         fig, ax = plt.subplots()
 
@@ -444,5 +424,4 @@
     # plot_winds_at_altitude(altitude=18000)
     # plot_winds_at_day(day_of_year=0)
     # plot_tropopause_altitude()
-    plot_winds_at_tropopause_altitude()
->>>>>>> 020fee1c
+    plot_winds_at_tropopause_altitude()