import aerosandbox as asb
import aerosandbox.numpy as np
from typing import Callable, Union, Dict


class TubeSparBendingStructure(asb.ImplicitAnalysis):

    @asb.ImplicitAnalysis.initialize
    def __init__(
        self,
        length: float,
        diameter_function: Union[float, Callable[[np.ndarray], np.ndarray]] = None,
        wall_thickness_function: Union[
            float, Callable[[np.ndarray], np.ndarray]
        ] = None,
        bending_point_forces: Dict[float, float] = None,
        bending_distributed_force_function: Union[
            float, Callable[[np.ndarray], np.ndarray]
        ] = 0.0,
        points_per_point_load: int = 20,
        elastic_modulus_function: Union[
            float, Callable[[np.ndarray], np.ndarray]
        ] = 175e9,  # Pa
        EI_guess: float = None,
        assume_thin_tube=True,
    ):
        """
        A structural spar model that simulates bending of a cantilever tube spar based on beam theory (static,
        linear elasticity). This tube spar is assumed to have uniform wall thickness in the azimuthal direction,
        but not necessarily along its length. The diameter of the tube spar and elastic modulus may vary along its
        length.

        Governing equation is Euler-Bernoulli beam theory:

        (E * I * u(y)'')'' = q(y)

        where:
            * y is the distance along the spar, with a cantilever support at y=0 and a free tip at y=length.
            * E is the elastic modulus
            * I is the bending moment of inertia
            * u(y) is the local displacement at y.
            * q(y) is the force-per-unit-length at y. (In other words, a dirac delta is a point load.)
            * ()' is a derivative w.r.t. y.

        Any applicable constraints relating to stress, buckling, ovalization, gauge limits, displacement, etc. should
        be applied after initialization of this class.

        Example:

            >>> opti = asb.Opti()
            >>>
            >>> span = 34
            >>> half_span = span / 2
            >>> lift = 200 * 9.81
            >>>
            >>> beam = TubeSparBendingStructure(
            >>>     opti=opti,
            >>>     length=half_span,
            >>>     diameter_function=0.12,
            >>>     points_per_point_load=100,
            >>>     bending_distributed_force_function=lambda y: (lift / span) * (
            >>>             4 / np.pi * (1 - (y / half_span) ** 2) ** 0.5
            >>>     ),  # Elliptical
            >>>     # bending_distributed_force_function=lambda y: lift / span * np.ones_like(y) # Uniform
            >>> )
            >>> opti.subject_to([
            >>>     beam.stress_axial <= 500e6,  # Stress constraint
            >>>     beam.u[-1] <= 3,  # Tip displacement constraint
            >>>     beam.wall_thickness > 1e-3  # Gauge constraint
            >>> ])
            >>> mass = beam.volume() * 1600  # Density of carbon fiber [kg/m^3]
            >>>
            >>> opti.minimize(mass / 100)
            >>> sol = opti.solve()
            >>>
            >>> beam = sol(beam)
            >>>
            >>> print(f"{sol(mass)} kg")
            >>>
            >>> beam.draw()

        Args:

            length: Length of the spar [m]. Spar is assumed to go from y=0 (cantilever support) to y=length (free tip).

            diameter_function: The diameter of the tube as a function of the distance along the spar y. Refers to the
                nominal diameter (e.g., the arithmetic mean of the inner diameter and outer diameter of the tube; the
                "centerline" diameter). In terms of data types, this can be one of:

                * None, in which case it's interpreted as a design variable to optimize over. Assumes that the value
                can freely vary along the length of the spar.

                * a scalar optimization variable (see asb.ImplicitAnalysis documentation to see how to link an Opti
                instance to this analysis), in which case it's interpreted as a design variable to optimize over
                that's uniform along the length of the spar.

                * a float, in which case it's interpreted as a uniform value along the spar

                * a function (or other callable) in the form f(y), where y is the coordinate along the length of the
                spar. This function should be vectorized (e.g., a vector input of y values produces a vector output).

            wall_thickness_function: The wall thickness of the tube as a function of the distance along the spar y. In
                terms of data types, this can be one of:

                * None, in which case it's interpreted as a design variable to optimize over. Assumes that the value
                can freely vary along the length of the spar.

                * a scalar optimization variable (see asb.ImplicitAnalysis documentation to see how to link an Opti
                instance to this analysis), in which case it's interpreted as a design variable to optimize over
                that's uniform along the length of the spar.

                * a float, in which case it's interpreted as a uniform value along the spar

                * a function (or other callable) in the form f(y), where y is the coordinate along the length of the
                spar. This function should be vectorized (e.g., a vector input of y values produces a vector output).

            bending_point_forces: Not yet implemented; will allow for inclusion of point loads in the future.

            bending_distributed_force_function: The (distributed) load per unit span applied to the spar,
                as a function of the distance along the spar y. Should be in units of force per unit length. In terms of
                data types, this can be one of:

                * None, in which case it's interpreted as a design variable to optimize over. Assumes that the value
                can freely vary along the length of the spar.

                * a scalar optimization variable (see asb.ImplicitAnalysis documentation to see how to link an Opti
                instance to this analysis), in which case it's interpreted as a design variable to optimize over
                that's uniform along the length of the spar.

                * a float, in which case it's interpreted as a uniform value along the spar

                * a function (or other callable) in the form f(y), where y is the coordinate along the length of the
                spar. This function should be vectorized (e.g., a vector input of y values produces a vector output).

            points_per_point_load: Controls the discretization resolution of the beam. [int] When point load support
                is added, this will be the number of nodes between each individual point load.

            elastic_modulus_function: The elastic modulus [Pa] of the spar as a function of the distance along the
                spar y. In terms of data types, can be one of:

                * None, in which case it's interpreted as a design variable to optimize over. Assumes that the value
                can freely vary along the length of the spar.

                * a scalar optimization variable (see asb.ImplicitAnalysis documentation to see how to link an Opti
                instance to this analysis), in which case it's interpreted as a design variable to optimize over
                that's uniform along the length of the spar.

                * a float, in which case it's interpreted as a uniform value along the spar

                * a function (or other callable) in the form f(y), where y is the coordinate along the length of the
                spar. This function should be vectorized (e.g., a vector input of y values produces a vector output).

            EI_guess: Provides an initial guess for the bending stiffness EI, which is used in problems where spar
                diameter and thickness is not known at the outset. If not provided, a heuristic will be used to calculate this.

            assume_thin_tube: Makes assumptions that are applicable in the limit of a thin-walled (wall_thickness <<
                diameter) tube. This greatly increases numerical stability.

                Relative error of this assumption in the thin-walled limit is:

                    (wall_thickness / diameter) ^ 2

                So, for t/d = 0.1, the relative error is roughly 1%.

        """
        ### Parse the inputs
        self.length = length
        self.diameter_function = diameter_function
        self.wall_thickness_function = wall_thickness_function

        if bending_point_forces is not None:
            self.bending_point_forces = bending_point_forces
            raise NotImplementedError
        else:
            self.bending_point_forces = dict()

        self.bending_distributed_force_function = bending_distributed_force_function
        self.points_per_point_load = points_per_point_load
        self.elastic_modulus_function = elastic_modulus_function

        if EI_guess is None:
            try:
                diameter_guess = float(diameter_function)
            except (TypeError, RuntimeError):
                diameter_guess = 1

            try:
                wall_thickness_guess = float(wall_thickness_function)
            except (TypeError, RuntimeError):
                wall_thickness_guess = 0.01

            try:
                E_guess = float(elastic_modulus_function)
            except (TypeError, RuntimeError):
                E_guess = 175e9

            if assume_thin_tube:
                I_guess = np.pi / 8 * diameter_guess**3 * wall_thickness_guess
            else:
                I_guess = (
                    np.pi
                    / 64
                    * (
                        (diameter_guess + wall_thickness_guess) ** 4
                        - (diameter_guess - wall_thickness_guess) ** 4
                    )
                )
            EI_guess = E_guess * I_guess

            # EI_guess *= 1e0  # A very high EI guess is numerically stabilizing

        self.EI_guess = EI_guess

        self.assume_thin_tube = assume_thin_tube

        ### Discretize
        y = np.linspace(0, length, points_per_point_load)

        N = np.length(y)
        dy = np.diff(y)

        ### Evaluate the beam properties
        if isinstance(diameter_function, Callable):
            diameter = diameter_function(y)
        elif diameter_function is None:
            diameter = self.opti.variable(init_guess=1, n_vars=N, lower_bound=0.0)
        else:
            diameter = diameter_function * np.ones_like(y)

        if isinstance(wall_thickness_function, Callable):
            wall_thickness = wall_thickness_function(y)
        elif wall_thickness_function is None:
            wall_thickness = self.opti.variable(
                init_guess=1e-2, n_vars=N, lower_bound=0, upper_bound=diameter
            )
        else:
            wall_thickness = wall_thickness_function * np.ones_like(y)

        if isinstance(bending_distributed_force_function, Callable):
            distributed_force = bending_distributed_force_function(y)
        else:
            distributed_force = bending_distributed_force_function * np.ones_like(y)

        if isinstance(elastic_modulus_function, Callable):
            elastic_modulus = elastic_modulus_function(y)
        else:
            elastic_modulus = elastic_modulus_function * np.ones_like(y)

        ### Evaluate the beam properties
        if assume_thin_tube:
            I = np.pi / 8 * diameter**3 * wall_thickness
        else:
            I = (
                np.pi
                / 64
                * ((diameter + wall_thickness) ** 4 - (diameter - wall_thickness) ** 4)
            )
        EI = elastic_modulus * I

        ### Compute the initial guess
        u = self.opti.variable(
            init_guess=np.zeros_like(y),
            scale=np.sum(np.trapz(distributed_force) * dy) * length**4 / EI_guess,
        )
        du = self.opti.derivative_of(
            u,
            with_respect_to=y,
            derivative_init_guess=np.zeros_like(y),
            derivative_scale=np.sum(np.trapz(distributed_force) * dy)
            * length**3
            / EI_guess,
        )
        ddu = self.opti.derivative_of(
            du,
            with_respect_to=y,
            derivative_init_guess=np.zeros_like(y),
            derivative_scale=np.sum(np.trapz(distributed_force) * dy)
            * length**2
            / EI_guess,
        )
        dEIddu = self.opti.derivative_of(
            EI * ddu,
            with_respect_to=y,
            derivative_init_guess=np.zeros_like(y),
            derivative_scale=np.sum(np.trapz(distributed_force) * dy) * length,
        )
        self.opti.constrain_derivative(
            variable=dEIddu, with_respect_to=y, derivative=distributed_force
        )

        self.opti.subject_to([u[0] == 0, du[0] == 0, ddu[-1] == 0, dEIddu[-1] == 0])

        bending_moment = -EI * ddu
        shear_force = -dEIddu

        stress_axial = elastic_modulus * ddu * (diameter + wall_thickness) / 2

        self.y = y
        self.diameter = diameter
        self.wall_thickness = wall_thickness
        self.distributed_force = distributed_force
        self.elastic_modulus = elastic_modulus
        self.I = I
        self.u = u
        self.du = du
        self.ddu = ddu
        self.dEIddu = dEIddu
        self.bending_moment = bending_moment
        self.shear_force = shear_force
        self.stress_axial = stress_axial

    def volume(self):
        if self.assume_thin_tube:
            return np.sum(
                np.pi * np.trapz(self.diameter * self.wall_thickness) * np.diff(self.y)
            )
        else:
            return np.sum(
                np.pi
                / 4
                * np.trapz(
                    (self.diameter + self.wall_thickness) ** 2
                    - (self.diameter - self.wall_thickness) ** 2
                )
                * np.diff(self.y)
            )

    def total_force(self):
        if len(self.bending_point_forces) != 0:
            raise NotImplementedError

        return np.sum(np.trapz(self.distributed_force) * np.diff(self.y))

    def draw(self, show=True):
        import matplotlib.pyplot as plt
        import aerosandbox.tools.pretty_plots as p

        plot_quantities = {
            "Displacement [m]": self.u,
            # "Local Slope [deg]": np.arctan2d(self.du, 1),
<<<<<<< HEAD
            "Local Load [N/m]"              : self.distributed_force,
            "Axial Stress [MPa]"            : self.stress_axial / 1e6,
            r"Bending $EI$ [N $\cdot$ m$^2$]": self.elastic_modulus * self.I,
            "Tube Diameter [m]"             : self.diameter,
            "Wall Thickness [m]"            : self.wall_thickness,
=======
            "Local Load [N/m]": self.distributed_force,
            "Axial Stress [MPa]": self.stress_axial / 1e6,
            "Bending $EI$ [N $\cdot$ m$^2$]": self.elastic_modulus * self.I,
            "Tube Diameter [m]": self.diameter,
            "Wall Thickness [m]": self.wall_thickness,
>>>>>>> 22a5b2d5
        }

        fig, ax = plt.subplots(2, 3, figsize=(8, 6), sharex="all")

        for i, (k, v) in enumerate(plot_quantities.items()):
            plt.sca(ax.flatten()[i])
            plt.plot(
                self.y,
                v,
                # ".-"
            )
            plt.ylabel(k)
            plt.xlim(
                np.min(self.y),
                np.max(self.y),
            )

        for a in ax[-1, :]:
            a.set_xlabel(r"$y$ [m]")

        if show:
            p.show_plot("Tube Spar Bending Structure")


if __name__ == "__main__":
    import aerosandbox.tools.units as u

    opti = asb.Opti()

    span = 112 * u.foot
    lift = 229 * u.lbm * 9.81
    half_span = span / 2

    beam = TubeSparBendingStructure(
        opti=opti,
        length=half_span,
        diameter_function=3.5
        * u.inch,  # lambda y: (3.5 * u.inch) - (3.5 - 1.25) * u.inch * (y / half_span),
        points_per_point_load=100,
        bending_distributed_force_function=lambda y: (lift / span)
        * (4 / np.pi * (1 - (y / half_span) ** 2) ** 0.5),  # Elliptical
        # bending_distributed_force_function=lambda y: lift / span * np.ones_like(y) # Uniform,
        elastic_modulus_function=228e9,
    )
    opti.subject_to(
        [
            beam.stress_axial <= 500e6,  # Stress constraint
            beam.u[-1] <= 2,  # Tip displacement constraint
            beam.wall_thickness > 0.1e-3,  # Gauge constraint
        ]
    )
    mass = beam.volume() * 1600  # Density of carbon fiber [kg/m^3]

    opti.minimize(mass / (lift / 9.81))
    sol = opti.solve()

    beam = sol(beam)

    print(f"{sol(mass)} kg per half-wing")

    beam.draw()

    computed_spar_mass = 2 * sol(mass)

    vehicle_mass = lift / 9.81
    ultimate_load_factor = 2

    cruz_estimated_spar_mass = (span * 1.17e-1 + span**2 * 1.10e-2) * (
        1 + (ultimate_load_factor * vehicle_mass / 100 - 2) / 4
    )<|MERGE_RESOLUTION|>--- conflicted
+++ resolved
@@ -338,19 +338,11 @@
         plot_quantities = {
             "Displacement [m]": self.u,
             # "Local Slope [deg]": np.arctan2d(self.du, 1),
-<<<<<<< HEAD
-            "Local Load [N/m]"              : self.distributed_force,
-            "Axial Stress [MPa]"            : self.stress_axial / 1e6,
-            r"Bending $EI$ [N $\cdot$ m$^2$]": self.elastic_modulus * self.I,
-            "Tube Diameter [m]"             : self.diameter,
-            "Wall Thickness [m]"            : self.wall_thickness,
-=======
             "Local Load [N/m]": self.distributed_force,
             "Axial Stress [MPa]": self.stress_axial / 1e6,
-            "Bending $EI$ [N $\cdot$ m$^2$]": self.elastic_modulus * self.I,
+            r"Bending $EI$ [N $\cdot$ m$^2$]": self.elastic_modulus * self.I,
             "Tube Diameter [m]": self.diameter,
             "Wall Thickness [m]": self.wall_thickness,
->>>>>>> 22a5b2d5
         }
 
         fig, ax = plt.subplots(2, 3, figsize=(8, 6), sharex="all")
